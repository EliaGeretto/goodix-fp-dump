import socket
import time

import goodix


def warning(text: str):
    decorator = "#" * len(max(text.split("\n"), key=len))
    return f"\033[31;5m{decorator}\n{text}\n{decorator}\033[0m"


def connect_device(device: goodix.Device, tls_client: socket.socket):
    tls_client.sendall(device.request_tls_connection())

    device.protocol.write(
        goodix.encode_message_pack(tls_client.recv(1024),
                                   goodix.FLAGS_TRANSPORT_LAYER_SECURITY))

    tls_client.sendall(
        goodix.check_message_pack(device.protocol.read(),
                                  goodix.FLAGS_TRANSPORT_LAYER_SECURITY))
    tls_client.sendall(
        goodix.check_message_pack(device.protocol.read(),
                                  goodix.FLAGS_TRANSPORT_LAYER_SECURITY))
    tls_client.sendall(
        goodix.check_message_pack(device.protocol.read(),
                                  goodix.FLAGS_TRANSPORT_LAYER_SECURITY))

    device.protocol.write(
        goodix.encode_message_pack(tls_client.recv(1024),
                                   goodix.FLAGS_TRANSPORT_LAYER_SECURITY))

    time.sleep(0.01)  # Important otherwise an USBTimeout error occur


def decode_image(data: bytes):
    image: list[int] = []
    for i in range(0, len(data), 6):
        chunk = data[i:i + 6]

        image.append(((chunk[0] & 0xf) << 8) + chunk[1])
        image.append((chunk[3] << 4) + (chunk[0] >> 4))
        image.append(((chunk[5] & 0xf) << 8) + chunk[2])
        image.append((chunk[4] << 4) + (chunk[5] >> 4))

    return image


<<<<<<< HEAD
def write_pgm(image: list[int], width: int, height: int, filename: str):
    file = open(filename, "w")

=======
def write_pgm(image: List[int], width: int, height: int, path: str) -> None:
    img_str = ""
    print(f"image: {width} x {height}, length: {len(image)}")
    for i in range(len(image)):
        if (i % (width + 8)) == 0:
            img_str += "\n"
        img_str += str(image[i]) + " "

    file = open(path, "w")
>>>>>>> acf414cd
    file.write(f"P2\n{height} {width}\n4095\n")
    file.write("\n" + img_str)<|MERGE_RESOLUTION|>--- conflicted
+++ resolved
@@ -46,12 +46,7 @@
     return image
 
 
-<<<<<<< HEAD
-def write_pgm(image: list[int], width: int, height: int, filename: str):
-    file = open(filename, "w")
-
-=======
-def write_pgm(image: List[int], width: int, height: int, path: str) -> None:
+def write_pgm(image: list[int], width: int, height: int, path: str):
     img_str = ""
     print(f"image: {width} x {height}, length: {len(image)}")
     for i in range(len(image)):
@@ -60,6 +55,5 @@
         img_str += str(image[i]) + " "
 
     file = open(path, "w")
->>>>>>> acf414cd
     file.write(f"P2\n{height} {width}\n4095\n")
     file.write("\n" + img_str)